--- conflicted
+++ resolved
@@ -56,14 +56,9 @@
         properties: {
           absolute_path: {
             description:
-<<<<<<< HEAD
-              "The absolute path to the file to read (e.g., '/home/user/project/file.txt' or 'D:/Work/project/file.txt'). Relative paths are not supported. You must provide an absolute path.",
-            type: 'string',
-            pattern: '^(/|[A-Za-z]:/)',
-=======
               "The absolute path to the file to read (e.g., '/home/user/project/file.txt'). Relative paths are not supported. You must provide an absolute path.",
             type: Type.STRING,
->>>>>>> 138ff738
+            pattern: '^(/|[A-Za-z]:/)',
           },
           offset: {
             description:
