/**
 * @license
 * Copyright 2025 Google LLC
 * SPDX-License-Identifier: Apache-2.0
 */

import * as path from 'node:path';
import process from 'node:process';
import {
  AuthType,
  ContentGeneratorConfig,
  createContentGeneratorConfig,
} from '../core/contentGenerator.js';
import { ToolRegistry } from '../tools/tool-registry.js';
import { LSTool } from '../tools/ls.js';
import { ReadFileTool } from '../tools/read-file.js';
import { GrepTool } from '../tools/grep.js';
import { GlobTool } from '../tools/glob.js';
import { EditTool } from '../tools/edit.js';
import { ShellTool } from '../tools/shell.js';
import { WriteFileTool } from '../tools/write-file.js';
import { WebFetchTool } from '../tools/web-fetch.js';
import { ReadManyFilesTool } from '../tools/read-many-files.js';
import {
  MemoryTool,
  setGeminiMdFilename,
  GEMINI_CONFIG_DIR as GEMINI_DIR,
} from '../tools/memoryTool.js';
import { WebSearchTool } from '../tools/web-search.js';
import { GeminiClient } from '../core/client.js';
import { FileDiscoveryService } from '../services/fileDiscoveryService.js';
import { GitService } from '../services/gitService.js';
import { loadServerHierarchicalMemory } from '../utils/memoryDiscovery.js';
import { getProjectTempDir } from '../utils/paths.js';
import {
  initializeTelemetry,
  DEFAULT_TELEMETRY_TARGET,
  DEFAULT_OTLP_ENDPOINT,
  TelemetryTarget,
  StartSessionEvent,
} from '../telemetry/index.js';
import {
  DEFAULT_GEMINI_EMBEDDING_MODEL,
  DEFAULT_GEMINI_FLASH_MODEL,
} from './models.js';
import { ClearcutLogger } from '../telemetry/clearcut-logger/clearcut-logger.js';
import { shouldAttemptBrowserLaunch } from '../utils/browser.js';

export enum ApprovalMode {
  DEFAULT = 'default',
  AUTO_EDIT = 'autoEdit',
  YOLO = 'yolo',
}

export interface AccessibilitySettings {
  disableLoadingPhrases?: boolean;
}

export interface BugCommandSettings {
  urlTemplate: string;
}

export interface SummarizeToolOutputSettings {
  tokenBudget?: number;
}

export interface TelemetrySettings {
  enabled?: boolean;
  target?: TelemetryTarget;
  otlpEndpoint?: string;
  logPrompts?: boolean;
}

export interface GeminiCLIExtension {
  name: string;
  version: string;
  isActive: boolean;
}
export interface FileFilteringOptions {
  respectGitIgnore: boolean;
  respectGeminiIgnore: boolean;
}
// For memory files
export const DEFAULT_MEMORY_FILE_FILTERING_OPTIONS: FileFilteringOptions = {
  respectGitIgnore: false,
  respectGeminiIgnore: true,
};
// For all other files
export const DEFAULT_FILE_FILTERING_OPTIONS: FileFilteringOptions = {
  respectGitIgnore: true,
  respectGeminiIgnore: true,
};
export class MCPServerConfig {
  constructor(
    // For stdio transport
    readonly command?: string,
    readonly args?: string[],
    readonly env?: Record<string, string>,
    readonly cwd?: string,
    // For sse transport
    readonly url?: string,
    // For streamable http transport
    readonly httpUrl?: string,
    readonly headers?: Record<string, string>,
    // For websocket transport
    readonly tcp?: string,
    // Common
    readonly timeout?: number,
    readonly trust?: boolean,
    // Metadata
    readonly description?: string,
    readonly includeTools?: string[],
    readonly excludeTools?: string[],
    readonly extensionName?: string,
  ) {}
}

export interface SandboxConfig {
  command: 'docker' | 'podman' | 'sandbox-exec';
  image: string;
}

export type FlashFallbackHandler = (
  currentModel: string,
  fallbackModel: string,
  error?: unknown,
) => Promise<boolean | string | null>;

export interface ConfigParameters {
  sessionId: string;
  embeddingModel?: string;
  sandbox?: SandboxConfig;
  targetDir: string;
  debugMode: boolean;
  question?: string;
  fullContext?: boolean;
  coreTools?: string[];
  excludeTools?: string[];
  toolDiscoveryCommand?: string;
  toolCallCommand?: string;
  mcpServerCommand?: string;
  mcpServers?: Record<string, MCPServerConfig>;
  userMemory?: string;
  geminiMdFileCount?: number;
  approvalMode?: ApprovalMode;
  showMemoryUsage?: boolean;
  contextFileName?: string | string[];
  accessibility?: AccessibilitySettings;
  telemetry?: TelemetrySettings;
  usageStatisticsEnabled?: boolean;
  fileFiltering?: {
    respectGitIgnore?: boolean;
    respectGeminiIgnore?: boolean;
    enableRecursiveFileSearch?: boolean;
  };
  checkpointing?: boolean;
  proxy?: string;
  cwd: string;
  fileDiscoveryService?: FileDiscoveryService;
  bugCommand?: BugCommandSettings;
  model: string;
  extensionContextFilePaths?: string[];
<<<<<<< HEAD
  apiVersion?: string;
=======
  maxSessionTurns?: number;
  experimentalAcp?: boolean;
  listExtensions?: boolean;
  extensions?: GeminiCLIExtension[];
  blockedMcpServers?: Array<{ name: string; extensionName: string }>;
  noBrowser?: boolean;
  summarizeToolOutput?: Record<string, SummarizeToolOutputSettings>;
  ideMode?: boolean;
>>>>>>> 138ff738
}

export class Config {
  private toolRegistry!: ToolRegistry;
  private readonly sessionId: string;
  private contentGeneratorConfig!: ContentGeneratorConfig;
  private readonly embeddingModel: string;
  private readonly sandbox: SandboxConfig | undefined;
  private readonly targetDir: string;
  private readonly debugMode: boolean;
  private readonly question: string | undefined;
  private readonly fullContext: boolean;
  private readonly coreTools: string[] | undefined;
  private readonly excludeTools: string[] | undefined;
  private readonly toolDiscoveryCommand: string | undefined;
  private readonly toolCallCommand: string | undefined;
  private readonly mcpServerCommand: string | undefined;
  private readonly mcpServers: Record<string, MCPServerConfig> | undefined;
  private userMemory: string;
  private geminiMdFileCount: number;
  private approvalMode: ApprovalMode;
  private readonly showMemoryUsage: boolean;
  private readonly accessibility: AccessibilitySettings;
  private readonly telemetrySettings: TelemetrySettings;
  private readonly usageStatisticsEnabled: boolean;
  private geminiClient!: GeminiClient;
  private readonly fileFiltering: {
    respectGitIgnore: boolean;
    respectGeminiIgnore: boolean;
    enableRecursiveFileSearch: boolean;
  };
  private fileDiscoveryService: FileDiscoveryService | null = null;
  private gitService: GitService | undefined = undefined;
  private readonly checkpointing: boolean;
  private readonly proxy: string | undefined;
  private readonly cwd: string;
  private readonly bugCommand: BugCommandSettings | undefined;
  private readonly model: string;
  private readonly extensionContextFilePaths: string[];
  private readonly noBrowser: boolean;
  private readonly ideMode: boolean;
  private modelSwitchedDuringSession: boolean = false;
  private readonly maxSessionTurns: number;
  private readonly listExtensions: boolean;
  private readonly _extensions: GeminiCLIExtension[];
  private readonly _blockedMcpServers: Array<{
    name: string;
    extensionName: string;
  }>;
  flashFallbackHandler?: FlashFallbackHandler;
<<<<<<< HEAD
  private readonly apiVersion: string | undefined;
=======
  private quotaErrorOccurred: boolean = false;
  private readonly summarizeToolOutput:
    | Record<string, SummarizeToolOutputSettings>
    | undefined;
  private readonly experimentalAcp: boolean = false;
>>>>>>> 138ff738

  constructor(params: ConfigParameters) {
    this.sessionId = params.sessionId;
    this.embeddingModel =
      params.embeddingModel ?? DEFAULT_GEMINI_EMBEDDING_MODEL;
    this.sandbox = params.sandbox;
    this.targetDir = path.resolve(params.targetDir);
    this.debugMode = params.debugMode;
    this.question = params.question;
    this.fullContext = params.fullContext ?? false;
    this.coreTools = params.coreTools;
    this.excludeTools = params.excludeTools;
    this.toolDiscoveryCommand = params.toolDiscoveryCommand;
    this.toolCallCommand = params.toolCallCommand;
    this.mcpServerCommand = params.mcpServerCommand;
    this.mcpServers = params.mcpServers;
    this.userMemory = params.userMemory ?? '';
    this.geminiMdFileCount = params.geminiMdFileCount ?? 0;
    this.approvalMode = params.approvalMode ?? ApprovalMode.DEFAULT;
    this.showMemoryUsage = params.showMemoryUsage ?? false;
    this.accessibility = params.accessibility ?? {};
    this.telemetrySettings = {
      enabled: params.telemetry?.enabled ?? false,
      target: params.telemetry?.target ?? DEFAULT_TELEMETRY_TARGET,
      otlpEndpoint: params.telemetry?.otlpEndpoint ?? DEFAULT_OTLP_ENDPOINT,
      logPrompts: params.telemetry?.logPrompts ?? true,
    };
    this.usageStatisticsEnabled = params.usageStatisticsEnabled ?? true;

    this.fileFiltering = {
      respectGitIgnore: params.fileFiltering?.respectGitIgnore ?? true,
      respectGeminiIgnore: params.fileFiltering?.respectGeminiIgnore ?? true,
      enableRecursiveFileSearch:
        params.fileFiltering?.enableRecursiveFileSearch ?? true,
    };
    this.checkpointing = params.checkpointing ?? false;
    this.proxy = params.proxy;
    this.cwd = params.cwd ?? process.cwd();
    this.fileDiscoveryService = params.fileDiscoveryService ?? null;
    this.bugCommand = params.bugCommand;
    this.model = params.model;
    this.extensionContextFilePaths = params.extensionContextFilePaths ?? [];
<<<<<<< HEAD
    this.apiVersion = params.apiVersion;
=======
    this.maxSessionTurns = params.maxSessionTurns ?? -1;
    this.experimentalAcp = params.experimentalAcp ?? false;
    this.listExtensions = params.listExtensions ?? false;
    this._extensions = params.extensions ?? [];
    this._blockedMcpServers = params.blockedMcpServers ?? [];
    this.noBrowser = params.noBrowser ?? false;
    this.summarizeToolOutput = params.summarizeToolOutput;
    this.ideMode = params.ideMode ?? false;
>>>>>>> 138ff738

    if (params.contextFileName) {
      setGeminiMdFilename(params.contextFileName);
    }

    if (this.telemetrySettings.enabled) {
      initializeTelemetry(this);
    }

    if (this.getUsageStatisticsEnabled()) {
      ClearcutLogger.getInstance(this)?.logStartSessionEvent(
        new StartSessionEvent(this),
      );
    } else {
      console.log('Data collection is disabled.');
    }
  }

  async initialize(): Promise<void> {
    // Initialize centralized FileDiscoveryService
    this.getFileService();
    if (this.getCheckpointingEnabled()) {
      await this.getGitService();
    }
    this.toolRegistry = await this.createToolRegistry();
  }

  async refreshAuth(authMethod: AuthType) {
    this.contentGeneratorConfig = createContentGeneratorConfig(
      this,
      authMethod,
    );

    this.geminiClient = new GeminiClient(this);
    await this.geminiClient.initialize(this.contentGeneratorConfig);

    // Reset the session flag since we're explicitly changing auth and using default model
    this.modelSwitchedDuringSession = false;
  }

  getSessionId(): string {
    return this.sessionId;
  }

  getContentGeneratorConfig(): ContentGeneratorConfig {
    return this.contentGeneratorConfig;
  }

  getModel(): string {
    return this.contentGeneratorConfig?.model || this.model;
  }

  setModel(newModel: string): void {
    if (this.contentGeneratorConfig) {
      this.contentGeneratorConfig.model = newModel;
      this.modelSwitchedDuringSession = true;
    }
  }

  isModelSwitchedDuringSession(): boolean {
    return this.modelSwitchedDuringSession;
  }

  resetModelToDefault(): void {
    if (this.contentGeneratorConfig) {
      this.contentGeneratorConfig.model = this.model; // Reset to the original default model
      this.modelSwitchedDuringSession = false;
    }
  }

  setFlashFallbackHandler(handler: FlashFallbackHandler): void {
    this.flashFallbackHandler = handler;
  }

  getMaxSessionTurns(): number {
    return this.maxSessionTurns;
  }

  setQuotaErrorOccurred(value: boolean): void {
    this.quotaErrorOccurred = value;
  }

  getQuotaErrorOccurred(): boolean {
    return this.quotaErrorOccurred;
  }

  getEmbeddingModel(): string {
    return this.embeddingModel;
  }

  getSandbox(): SandboxConfig | undefined {
    return this.sandbox;
  }

  getTargetDir(): string {
    return this.targetDir;
  }

  getProjectRoot(): string {
    return this.targetDir;
  }

  getToolRegistry(): Promise<ToolRegistry> {
    return Promise.resolve(this.toolRegistry);
  }

  getDebugMode(): boolean {
    return this.debugMode;
  }
  getQuestion(): string | undefined {
    return this.question;
  }

  getFullContext(): boolean {
    return this.fullContext;
  }

  getCoreTools(): string[] | undefined {
    return this.coreTools;
  }

  getExcludeTools(): string[] | undefined {
    return this.excludeTools;
  }

  getToolDiscoveryCommand(): string | undefined {
    return this.toolDiscoveryCommand;
  }

  getToolCallCommand(): string | undefined {
    return this.toolCallCommand;
  }

  getMcpServerCommand(): string | undefined {
    return this.mcpServerCommand;
  }

  getMcpServers(): Record<string, MCPServerConfig> | undefined {
    return this.mcpServers;
  }

  getUserMemory(): string {
    return this.userMemory;
  }

  setUserMemory(newUserMemory: string): void {
    this.userMemory = newUserMemory;
  }

  getGeminiMdFileCount(): number {
    return this.geminiMdFileCount;
  }

  setGeminiMdFileCount(count: number): void {
    this.geminiMdFileCount = count;
  }

  getApprovalMode(): ApprovalMode {
    return this.approvalMode;
  }

  setApprovalMode(mode: ApprovalMode): void {
    this.approvalMode = mode;
  }

  getShowMemoryUsage(): boolean {
    return this.showMemoryUsage;
  }

  getAccessibility(): AccessibilitySettings {
    return this.accessibility;
  }

  getTelemetryEnabled(): boolean {
    return this.telemetrySettings.enabled ?? false;
  }

  getTelemetryLogPromptsEnabled(): boolean {
    return this.telemetrySettings.logPrompts ?? true;
  }

  getTelemetryOtlpEndpoint(): string {
    return this.telemetrySettings.otlpEndpoint ?? DEFAULT_OTLP_ENDPOINT;
  }

  getTelemetryTarget(): TelemetryTarget {
    return this.telemetrySettings.target ?? DEFAULT_TELEMETRY_TARGET;
  }

  getGeminiClient(): GeminiClient {
    return this.geminiClient;
  }

  getGeminiDir(): string {
    return path.join(this.targetDir, GEMINI_DIR);
  }

  getProjectTempDir(): string {
    return getProjectTempDir(this.getProjectRoot());
  }

  getEnableRecursiveFileSearch(): boolean {
    return this.fileFiltering.enableRecursiveFileSearch;
  }

  getFileFilteringRespectGitIgnore(): boolean {
    return this.fileFiltering.respectGitIgnore;
  }
  getFileFilteringRespectGeminiIgnore(): boolean {
    return this.fileFiltering.respectGeminiIgnore;
  }

  getFileFilteringOptions(): FileFilteringOptions {
    return {
      respectGitIgnore: this.fileFiltering.respectGitIgnore,
      respectGeminiIgnore: this.fileFiltering.respectGeminiIgnore,
    };
  }

  getCheckpointingEnabled(): boolean {
    return this.checkpointing;
  }

  getProxy(): string | undefined {
    return this.proxy;
  }

  getWorkingDir(): string {
    return this.cwd;
  }

  getBugCommand(): BugCommandSettings | undefined {
    return this.bugCommand;
  }

  getFileService(): FileDiscoveryService {
    if (!this.fileDiscoveryService) {
      this.fileDiscoveryService = new FileDiscoveryService(this.targetDir);
    }
    return this.fileDiscoveryService;
  }

  getUsageStatisticsEnabled(): boolean {
    return this.usageStatisticsEnabled;
  }

  getExtensionContextFilePaths(): string[] {
    return this.extensionContextFilePaths;
  }

  getExperimentalAcp(): boolean {
    return this.experimentalAcp;
  }

  getListExtensions(): boolean {
    return this.listExtensions;
  }

  getExtensions(): GeminiCLIExtension[] {
    return this._extensions;
  }

  getBlockedMcpServers(): Array<{ name: string; extensionName: string }> {
    return this._blockedMcpServers;
  }

  getNoBrowser(): boolean {
    return this.noBrowser;
  }

  isBrowserLaunchSuppressed(): boolean {
    return this.getNoBrowser() || !shouldAttemptBrowserLaunch();
  }

  getSummarizeToolOutputConfig():
    | Record<string, SummarizeToolOutputSettings>
    | undefined {
    return this.summarizeToolOutput;
  }

  getIdeMode(): boolean {
    return this.ideMode;
  }

  async getGitService(): Promise<GitService> {
    if (!this.gitService) {
      this.gitService = new GitService(this.targetDir);
      await this.gitService.initialize();
    }
    return this.gitService;
  }
<<<<<<< HEAD

  getApiVersion(): string | undefined {
    return this.apiVersion;
  }
}
=======
>>>>>>> 138ff738

  async refreshMemory(): Promise<{ memoryContent: string; fileCount: number }> {
    const { memoryContent, fileCount } = await loadServerHierarchicalMemory(
      this.getWorkingDir(),
      this.getDebugMode(),
      this.getFileService(),
      this.getExtensionContextFilePaths(),
      this.getFileFilteringOptions(),
    );

    this.setUserMemory(memoryContent);
    this.setGeminiMdFileCount(fileCount);

    return { memoryContent, fileCount };
  }

  async createToolRegistry(): Promise<ToolRegistry> {
    const registry = new ToolRegistry(this);

    // helper to create & register core tools that are enabled
    // eslint-disable-next-line @typescript-eslint/no-explicit-any
    const registerCoreTool = (ToolClass: any, ...args: unknown[]) => {
      const className = ToolClass.name;
      const toolName = ToolClass.Name || className;
      const coreTools = this.getCoreTools();
      const excludeTools = this.getExcludeTools();

      let isEnabled = false;
      if (coreTools === undefined) {
        isEnabled = true;
      } else {
        isEnabled = coreTools.some(
          (tool) =>
            tool === className ||
            tool === toolName ||
            tool.startsWith(`${className}(`) ||
            tool.startsWith(`${toolName}(`),
        );
      }

      if (
        excludeTools?.includes(className) ||
        excludeTools?.includes(toolName)
      ) {
        isEnabled = false;
      }

      if (isEnabled) {
        registry.registerTool(new ToolClass(...args));
      }
    };

    registerCoreTool(LSTool, this);
    registerCoreTool(ReadFileTool, this);
    registerCoreTool(GrepTool, this);
    registerCoreTool(GlobTool, this);
    registerCoreTool(EditTool, this);
    registerCoreTool(WriteFileTool, this);
    registerCoreTool(WebFetchTool, this);
    registerCoreTool(ReadManyFilesTool, this);
    registerCoreTool(ShellTool, this);
    registerCoreTool(MemoryTool);
    registerCoreTool(WebSearchTool, this);

    await registry.discoverTools();
    return registry;
  }
}
// Export model constants for use in CLI
export { DEFAULT_GEMINI_FLASH_MODEL };<|MERGE_RESOLUTION|>--- conflicted
+++ resolved
@@ -160,9 +160,7 @@
   bugCommand?: BugCommandSettings;
   model: string;
   extensionContextFilePaths?: string[];
-<<<<<<< HEAD
   apiVersion?: string;
-=======
   maxSessionTurns?: number;
   experimentalAcp?: boolean;
   listExtensions?: boolean;
@@ -171,7 +169,6 @@
   noBrowser?: boolean;
   summarizeToolOutput?: Record<string, SummarizeToolOutputSettings>;
   ideMode?: boolean;
->>>>>>> 138ff738
 }
 
 export class Config {
@@ -222,15 +219,12 @@
     extensionName: string;
   }>;
   flashFallbackHandler?: FlashFallbackHandler;
-<<<<<<< HEAD
-  private readonly apiVersion: string | undefined;
-=======
   private quotaErrorOccurred: boolean = false;
   private readonly summarizeToolOutput:
     | Record<string, SummarizeToolOutputSettings>
     | undefined;
   private readonly experimentalAcp: boolean = false;
->>>>>>> 138ff738
+  private readonly apiVersion: string | undefined;
 
   constructor(params: ConfigParameters) {
     this.sessionId = params.sessionId;
@@ -273,9 +267,7 @@
     this.bugCommand = params.bugCommand;
     this.model = params.model;
     this.extensionContextFilePaths = params.extensionContextFilePaths ?? [];
-<<<<<<< HEAD
     this.apiVersion = params.apiVersion;
-=======
     this.maxSessionTurns = params.maxSessionTurns ?? -1;
     this.experimentalAcp = params.experimentalAcp ?? false;
     this.listExtensions = params.listExtensions ?? false;
@@ -284,7 +276,6 @@
     this.noBrowser = params.noBrowser ?? false;
     this.summarizeToolOutput = params.summarizeToolOutput;
     this.ideMode = params.ideMode ?? false;
->>>>>>> 138ff738
 
     if (params.contextFileName) {
       setGeminiMdFilename(params.contextFileName);
@@ -576,14 +567,6 @@
     }
     return this.gitService;
   }
-<<<<<<< HEAD
-
-  getApiVersion(): string | undefined {
-    return this.apiVersion;
-  }
-}
-=======
->>>>>>> 138ff738
 
   async refreshMemory(): Promise<{ memoryContent: string; fileCount: number }> {
     const { memoryContent, fileCount } = await loadServerHierarchicalMemory(
@@ -651,6 +634,10 @@
     await registry.discoverTools();
     return registry;
   }
+
+  getApiVersion(): string | undefined {
+    return this.apiVersion;
+  }
 }
 // Export model constants for use in CLI
 export { DEFAULT_GEMINI_FLASH_MODEL };