/**
 * @license
 * Copyright 2025 Google LLC
 * SPDX-License-Identifier: Apache-2.0
 */

import {
  CountTokensResponse,
  GenerateContentResponse,
  GenerateContentParameters,
  CountTokensParameters,
  EmbedContentResponse,
  EmbedContentParameters,
  GoogleGenAI,
} from '@google/genai';
import { createCodeAssistContentGenerator } from '../code_assist/codeAssist.js';
import { DEFAULT_GEMINI_MODEL } from '../config/models.js';
import { Config } from '../config/config.js';
import { getEffectiveModel } from './modelCheck.js';
<<<<<<< HEAD
import { LocalAdapter } from './localAdapter.js';
import { OpenAIAdapter } from './openaiAdapter.js';
import { OllamaAdapter } from './ollamaAdapter.js';
=======
import { UserTierId } from '../code_assist/types.js';
>>>>>>> 138ff738

/**
 * Interface abstracting the core functionalities for generating content and counting tokens.
 */
export interface ContentGenerator {
  generateContent(
    request: GenerateContentParameters,
  ): Promise<GenerateContentResponse>;

  generateContentStream(
    request: GenerateContentParameters,
  ): Promise<AsyncGenerator<GenerateContentResponse>>;

  countTokens(request: CountTokensParameters): Promise<CountTokensResponse>;

  embedContent(request: EmbedContentParameters): Promise<EmbedContentResponse>;

  userTier?: UserTierId;
}

export enum AuthType {
  LOGIN_WITH_GOOGLE = 'oauth-personal',
  USE_GEMINI = 'gemini-api-key',
  USE_VERTEX_AI = 'vertex-ai',
  CLOUD_SHELL = 'cloud-shell',
}

export type ContentGeneratorConfig = {
  model: string;
  apiKey?: string;
  vertexai?: boolean;
  authType?: AuthType | undefined;
<<<<<<< HEAD
  provider?: string;
  apiVersion?: string;
=======
  proxy?: string | undefined;
>>>>>>> 138ff738
};

export function createContentGeneratorConfig(
  config: Config,
  authType: AuthType | undefined,
): ContentGeneratorConfig {
  const geminiApiKey = process.env.GEMINI_API_KEY || undefined;
  const googleApiKey = process.env.GOOGLE_API_KEY || undefined;
  const googleCloudProject = process.env.GOOGLE_CLOUD_PROJECT || undefined;
  const googleCloudLocation = process.env.GOOGLE_CLOUD_LOCATION || undefined;

<<<<<<< HEAD
  // Use runtime model from config if available, otherwise fallback to parameter or default
  const effectiveModel = config?.getModel?.() || model || DEFAULT_GEMINI_MODEL;
  
  // 获取 provider 从环境变量
  const provider = process.env.GEMINI_PROVIDER || 'gemini';
=======
  // Use runtime model from config if available; otherwise, fall back to parameter or default
  const effectiveModel = config.getModel() || DEFAULT_GEMINI_MODEL;
>>>>>>> 138ff738

  const contentGeneratorConfig: ContentGeneratorConfig = {
    model: effectiveModel,
    authType,
<<<<<<< HEAD
    provider,
=======
    proxy: config?.getProxy(),
>>>>>>> 138ff738
  };

  // If we are using Google auth or we are in Cloud Shell, there is nothing else to validate for now
  if (
    authType === AuthType.LOGIN_WITH_GOOGLE ||
    authType === AuthType.CLOUD_SHELL
  ) {
    return contentGeneratorConfig;
  }

  if (authType === AuthType.USE_GEMINI && geminiApiKey) {
    contentGeneratorConfig.apiKey = geminiApiKey;
    contentGeneratorConfig.vertexai = false;
    getEffectiveModel(
      contentGeneratorConfig.apiKey,
      contentGeneratorConfig.model,
      contentGeneratorConfig.proxy,
    );

    return contentGeneratorConfig;
  }

  if (
    authType === AuthType.USE_VERTEX_AI &&
    (googleApiKey || (googleCloudProject && googleCloudLocation))
  ) {
    contentGeneratorConfig.apiKey = googleApiKey;
    contentGeneratorConfig.vertexai = true;

    return contentGeneratorConfig;
  }

  return contentGeneratorConfig;
}

export async function createContentGenerator(
  config: ContentGeneratorConfig,
<<<<<<< HEAD
  _sessionId?: string,
=======
  gcConfig: Config,
  sessionId?: string,
>>>>>>> 138ff738
): Promise<ContentGenerator> {
  const version = process.env.CLI_VERSION || process.version;
  const httpOptions = {
    headers: {
      'User-Agent': `GeminiCLI/${version} (${process.platform}; ${process.arch})`,
    },
  };
<<<<<<< HEAD

  // 
  const provider = config.provider || process.env.GEMINI_PROVIDER || 'gemini';

  if (provider === 'openai') {
    const apiKey = process.env.OPENAI_API_KEY || '';
    const apiBase = process.env.OPENAI_API_BASE || 'https://api.openai.com/v1';
    const apiVersion = process.env.OPENAI_API_VERSION || '';
    const apiModel = config.apiVersion || config.model || process.env.OPENAI_API_MODEL || 'gpt-3.5-turbo';
    return new OpenAIAdapter({ apiKey, apiBase, apiVersion, apiModel });
  }
  
  if (provider === 'deepseek') {
    const apiKey = process.env.DEEPSEEK_API_KEY || '';
    const apiBase = process.env.DEEPSEEK_API_BASE || 'https://api.deepseek.com/v1';
    const apiVersion = config.apiVersion || process.env.DEEPSEEK_API_VERSION || '';
    const apiModel = config.model || process.env.DEEPSEEK_API_MODEL || 'deepseek-chat';
    return new OpenAIAdapter({ apiKey, apiBase, apiVersion, apiModel });
  }

  if (provider === 'ollama') {
    const baseUrl = process.env.OLLAMA_BASE_URL || 'http://localhost:11434';
    return new OllamaAdapter(baseUrl);
  }

  if (provider === 'local') {
    process.env.NODE_TLS_REJECT_UNAUTHORIZED = '0';
    const apiKey = '';
    const baseUrl = process.env.LOCAL_BASE_URL || 'https://192.168.10.173/sdw/chatbot/sysai/v1';
    return new LocalAdapter(baseUrl, apiKey);
  }

  if (config.authType === AuthType.LOGIN_WITH_GOOGLE) {
    return createCodeAssistContentGenerator(
      httpOptions,
      config.authType,
=======
  if (
    config.authType === AuthType.LOGIN_WITH_GOOGLE ||
    config.authType === AuthType.CLOUD_SHELL
  ) {
    return createCodeAssistContentGenerator(
      httpOptions,
      config.authType,
      gcConfig,
      sessionId,
>>>>>>> 138ff738
    );
  }

  if (
    config.authType === AuthType.USE_GEMINI ||
    config.authType === AuthType.USE_VERTEX_AI
  ) {
    const googleGenAI = new GoogleGenAI({
      apiKey: config.apiKey === '' ? undefined : config.apiKey,
      vertexai: config.vertexai,
      httpOptions,
    });

    return googleGenAI.models;
  }

  throw new Error(
    `Error creating contentGenerator: Unsupported authType: ${config.authType}`,
  );
}<|MERGE_RESOLUTION|>--- conflicted
+++ resolved
@@ -17,13 +17,10 @@
 import { DEFAULT_GEMINI_MODEL } from '../config/models.js';
 import { Config } from '../config/config.js';
 import { getEffectiveModel } from './modelCheck.js';
-<<<<<<< HEAD
 import { LocalAdapter } from './localAdapter.js';
 import { OpenAIAdapter } from './openaiAdapter.js';
 import { OllamaAdapter } from './ollamaAdapter.js';
-=======
 import { UserTierId } from '../code_assist/types.js';
->>>>>>> 138ff738
 
 /**
  * Interface abstracting the core functionalities for generating content and counting tokens.
@@ -56,12 +53,9 @@
   apiKey?: string;
   vertexai?: boolean;
   authType?: AuthType | undefined;
-<<<<<<< HEAD
   provider?: string;
   apiVersion?: string;
-=======
   proxy?: string | undefined;
->>>>>>> 138ff738
 };
 
 export function createContentGeneratorConfig(
@@ -73,25 +67,17 @@
   const googleCloudProject = process.env.GOOGLE_CLOUD_PROJECT || undefined;
   const googleCloudLocation = process.env.GOOGLE_CLOUD_LOCATION || undefined;
 
-<<<<<<< HEAD
   // Use runtime model from config if available, otherwise fallback to parameter or default
-  const effectiveModel = config?.getModel?.() || model || DEFAULT_GEMINI_MODEL;
-  
+  const effectiveModel = config?.getModel?.() || DEFAULT_GEMINI_MODEL;
   // 获取 provider 从环境变量
   const provider = process.env.GEMINI_PROVIDER || 'gemini';
-=======
-  // Use runtime model from config if available; otherwise, fall back to parameter or default
-  const effectiveModel = config.getModel() || DEFAULT_GEMINI_MODEL;
->>>>>>> 138ff738
 
   const contentGeneratorConfig: ContentGeneratorConfig = {
     model: effectiveModel,
     authType,
-<<<<<<< HEAD
     provider,
-=======
-    proxy: config?.getProxy(),
->>>>>>> 138ff738
+    apiVersion: config?.getApiVersion?.(),
+    proxy: config?.getProxy?.(),
   };
 
   // If we are using Google auth or we are in Cloud Shell, there is nothing else to validate for now
@@ -129,12 +115,8 @@
 
 export async function createContentGenerator(
   config: ContentGeneratorConfig,
-<<<<<<< HEAD
-  _sessionId?: string,
-=======
   gcConfig: Config,
   sessionId?: string,
->>>>>>> 138ff738
 ): Promise<ContentGenerator> {
   const version = process.env.CLI_VERSION || process.version;
   const httpOptions = {
@@ -142,44 +124,6 @@
       'User-Agent': `GeminiCLI/${version} (${process.platform}; ${process.arch})`,
     },
   };
-<<<<<<< HEAD
-
-  // 
-  const provider = config.provider || process.env.GEMINI_PROVIDER || 'gemini';
-
-  if (provider === 'openai') {
-    const apiKey = process.env.OPENAI_API_KEY || '';
-    const apiBase = process.env.OPENAI_API_BASE || 'https://api.openai.com/v1';
-    const apiVersion = process.env.OPENAI_API_VERSION || '';
-    const apiModel = config.apiVersion || config.model || process.env.OPENAI_API_MODEL || 'gpt-3.5-turbo';
-    return new OpenAIAdapter({ apiKey, apiBase, apiVersion, apiModel });
-  }
-  
-  if (provider === 'deepseek') {
-    const apiKey = process.env.DEEPSEEK_API_KEY || '';
-    const apiBase = process.env.DEEPSEEK_API_BASE || 'https://api.deepseek.com/v1';
-    const apiVersion = config.apiVersion || process.env.DEEPSEEK_API_VERSION || '';
-    const apiModel = config.model || process.env.DEEPSEEK_API_MODEL || 'deepseek-chat';
-    return new OpenAIAdapter({ apiKey, apiBase, apiVersion, apiModel });
-  }
-
-  if (provider === 'ollama') {
-    const baseUrl = process.env.OLLAMA_BASE_URL || 'http://localhost:11434';
-    return new OllamaAdapter(baseUrl);
-  }
-
-  if (provider === 'local') {
-    process.env.NODE_TLS_REJECT_UNAUTHORIZED = '0';
-    const apiKey = '';
-    const baseUrl = process.env.LOCAL_BASE_URL || 'https://192.168.10.173/sdw/chatbot/sysai/v1';
-    return new LocalAdapter(baseUrl, apiKey);
-  }
-
-  if (config.authType === AuthType.LOGIN_WITH_GOOGLE) {
-    return createCodeAssistContentGenerator(
-      httpOptions,
-      config.authType,
-=======
   if (
     config.authType === AuthType.LOGIN_WITH_GOOGLE ||
     config.authType === AuthType.CLOUD_SHELL
@@ -189,7 +133,6 @@
       config.authType,
       gcConfig,
       sessionId,
->>>>>>> 138ff738
     );
   }
 
@@ -206,6 +149,21 @@
     return googleGenAI.models;
   }
 
+  if (config.provider === 'openai') {
+    const apiKey = process.env.OPENAI_API_KEY || '';
+    const apiBase = process.env.OPENAI_API_BASE || 'https://api.openai.com/v1';
+    const apiVersion = config.apiVersion || process.env.OPENAI_API_VERSION || '';
+    const apiModel = config.model || process.env.OPENAI_API_MODEL || 'gpt-3.5-turbo';
+    return new OpenAIAdapter({ apiKey, apiBase, apiVersion, apiModel });
+  }
+  if (config.provider === 'deepseek') {
+    const apiKey = process.env.DEEPSEEK_API_KEY || '';
+    const apiBase = process.env.DEEPSEEK_API_BASE || 'https://api.deepseek.com/v1';
+    const apiVersion = config.apiVersion || process.env.DEEPSEEK_API_VERSION || '';
+    const apiModel = config.model || process.env.DEEPSEEK_API_MODEL || 'deepseek-chat';
+    return new OpenAIAdapter({ apiKey, apiBase, apiVersion, apiModel });
+  }
+
   throw new Error(
     `Error creating contentGenerator: Unsupported authType: ${config.authType}`,
   );
