/**
 * @license
 * Copyright 2025 Google LLC
 * SPDX-License-Identifier: Apache-2.0
 */

import {
  EmbedContentParameters,
  GenerateContentConfig,
  Part,
  SchemaUnion,
  PartListUnion,
  Content,
  Tool,
  GenerateContentResponse,
} from '@google/genai';
import { getFolderStructure } from '../utils/getFolderStructure.js';
import {
  Turn,
  ServerGeminiStreamEvent,
  GeminiEventType,
  ChatCompressionInfo,
} from './turn.js';
import { Config } from '../config/config.js';
import { UserTierId } from '../code_assist/types.js';
import { getCoreSystemPrompt, getCompressionPrompt } from './prompts.js';
import { ReadManyFilesTool } from '../tools/read-many-files.js';
import { getResponseText } from '../utils/generateContentResponseUtilities.js';
import { checkNextSpeaker } from '../utils/nextSpeakerChecker.js';
import { reportError } from '../utils/errorReporting.js';
import { GeminiChat } from './geminiChat.js';
import { retryWithBackoff } from '../utils/retry.js';
import { getErrorMessage } from '../utils/errors.js';
import { isFunctionResponse } from '../utils/messageInspectors.js';
import { tokenLimit } from './tokenLimits.js';
import {
  AuthType,
  ContentGenerator,
  ContentGeneratorConfig,
  createContentGenerator,
} from './contentGenerator.js';
import { ProxyAgent, setGlobalDispatcher } from 'undici';
import { DEFAULT_GEMINI_FLASH_MODEL } from '../config/models.js';
import { LoopDetectionService } from '../services/loopDetectionService.js';
import { ideContext } from '../services/ideContext.js';

function isThinkingSupported(model: string) {
  if (model.startsWith('gemini-2.5')) return true;
  return false;
}

/**
 * Returns the index of the content after the fraction of the total characters in the history.
 *
 * Exported for testing purposes.
 */
export function findIndexAfterFraction(
  history: Content[],
  fraction: number,
): number {
  if (fraction <= 0 || fraction >= 1) {
    throw new Error('Fraction must be between 0 and 1');
  }

  const contentLengths = history.map(
    (content) => JSON.stringify(content).length,
  );

  const totalCharacters = contentLengths.reduce(
    (sum, length) => sum + length,
    0,
  );
  const targetCharacters = totalCharacters * fraction;

  let charactersSoFar = 0;
  for (let i = 0; i < contentLengths.length; i++) {
    charactersSoFar += contentLengths[i];
    if (charactersSoFar >= targetCharacters) {
      return i;
    }
  }
  return contentLengths.length;
}

export class GeminiClient {
  private chat?: GeminiChat;
  private contentGenerator?: ContentGenerator;
  private embeddingModel: string;
  private generateContentConfig: GenerateContentConfig = {
    temperature: 0,
    topP: 1,
  };
  private sessionTurnCount = 0;
  private readonly MAX_TURNS = 100;
  /**
   * Threshold for compression token count as a fraction of the model's token limit.
   * If the chat history exceeds this threshold, it will be compressed.
   */
  private readonly COMPRESSION_TOKEN_THRESHOLD = 0.7;
  /**
   * The fraction of the latest chat history to keep. A value of 0.3
   * means that only the last 30% of the chat history will be kept after compression.
   */
  private readonly COMPRESSION_PRESERVE_THRESHOLD = 0.3;

  private readonly loopDetector: LoopDetectionService;
  private lastPromptId?: string;

  constructor(private config: Config) {
    if (config.getProxy()) {
      setGlobalDispatcher(new ProxyAgent(config.getProxy() as string));
    }

    this.embeddingModel = config.getEmbeddingModel();
    this.loopDetector = new LoopDetectionService(config);
  }

  async initialize(contentGeneratorConfig: ContentGeneratorConfig) {
    this.contentGenerator = await createContentGenerator(
      contentGeneratorConfig,
      this.config,
      this.config.getSessionId(),
    );
    this.chat = await this.startChat();
  }

  getContentGenerator(): ContentGenerator {
    if (!this.contentGenerator) {
      throw new Error('Content generator not initialized');
    }
    return this.contentGenerator;
  }

  getUserTier(): UserTierId | undefined {
    return this.contentGenerator?.userTier;
  }

  async addHistory(content: Content) {
    this.getChat().addHistory(content);
  }

  getChat(): GeminiChat {
    if (!this.chat) {
      throw new Error('Chat not initialized');
    }
    return this.chat;
  }

  isInitialized(): boolean {
    return this.chat !== undefined && this.contentGenerator !== undefined;
  }

  getHistory(): Content[] {
    return this.getChat().getHistory();
  }

  setHistory(history: Content[]) {
    this.getChat().setHistory(history);
  }

  async resetChat(): Promise<void> {
    this.chat = await this.startChat();
  }

  private async getEnvironment(): Promise<Part[]> {
    const cwd = this.config.getWorkingDir();
    const today = new Date().toLocaleDateString(undefined, {
      weekday: 'long',
      year: 'numeric',
      month: 'long',
      day: 'numeric',
    });
    const platform = process.platform;
    const folderStructure = await getFolderStructure(cwd, {
      fileService: this.config.getFileService(),
    });
    const context = `
  This is the Gemini CLI. We are setting up the context for our chat.
  Today's date is ${today}.
  My operating system is: ${platform}
  I'm currently working in the directory: ${cwd}
  ${folderStructure}
          `.trim();

    const initialParts: Part[] = [{ text: context }];
    const toolRegistry = await this.config.getToolRegistry();

    // Add full file context if the flag is set
    if (this.config.getFullContext()) {
      try {
        const readManyFilesTool = toolRegistry.getTool(
          'read_many_files',
        ) as ReadManyFilesTool;
        if (readManyFilesTool) {
          // Read all files in the target directory
          const result = await readManyFilesTool.execute(
            {
              paths: ['**/*'], // Read everything recursively
              useDefaultExcludes: true, // Use default excludes
            },
            AbortSignal.timeout(30000),
          );
          if (result.llmContent) {
            initialParts.push({
              text: `\n--- Full File Context ---\n${result.llmContent}`,
            });
          } else {
            console.warn(
              'Full context requested, but read_many_files returned no content.',
            );
          }
        } else {
          console.warn(
            'Full context requested, but read_many_files tool not found.',
          );
        }
      } catch (error) {
        // Not using reportError here as it's a startup/config phase, not a chat/generation phase error.
        console.error('Error reading full file context:', error);
        initialParts.push({
          text: '\n--- Error reading full file context ---',
        });
      }
    }

    return initialParts;
  }

  async startChat(extraHistory?: Content[]): Promise<GeminiChat> {
    const envParts = await this.getEnvironment();
    const toolRegistry = await this.config.getToolRegistry();
    const toolDeclarations = toolRegistry.getFunctionDeclarations();
    const tools: Tool[] = [{ functionDeclarations: toolDeclarations }];
    
    const history: Content[] = [
      {
        role: 'user',
        parts: envParts,
      },
      {
        role: 'model',
        parts: [{ text: 'Got it. Thanks for the context!' }],
      },
      ...(extraHistory ?? []),
    ];
    try {
      const userMemory = this.config.getUserMemory();
      const systemInstruction = getCoreSystemPrompt(userMemory);
      
      const generateContentConfigWithThinking = isThinkingSupported(
        this.config.getModel(),
      )
        ? {
            ...this.generateContentConfig,
            thinkingConfig: {
              includeThoughts: true,
            },
          }
        : this.generateContentConfig;
      return new GeminiChat(
        this.config,
        this.getContentGenerator(),
        {
          systemInstruction,
          ...generateContentConfigWithThinking,
          tools,
        },
        history,
      );
    } catch (error) {
      await reportError(
        error,
        'Error initializing Gemini chat session.',
        history,
        'startChat',
      );
      throw new Error(`Failed to initialize chat: ${getErrorMessage(error)}`);
    }
  }

  async *sendMessageStream(
    request: PartListUnion,
    signal: AbortSignal,
    prompt_id: string,
    turns: number = this.MAX_TURNS,
    originalModel?: string,
  ): AsyncGenerator<ServerGeminiStreamEvent, Turn> {
    if (this.lastPromptId !== prompt_id) {
      this.loopDetector.reset();
      this.lastPromptId = prompt_id;
    }
    this.sessionTurnCount++;
    if (
      this.config.getMaxSessionTurns() > 0 &&
      this.sessionTurnCount > this.config.getMaxSessionTurns()
    ) {
      yield { type: GeminiEventType.MaxSessionTurns };
      return new Turn(this.getChat(), prompt_id);
    }
    // Ensure turns never exceeds MAX_TURNS to prevent infinite loops
    const boundedTurns = Math.min(turns, this.MAX_TURNS);
    if (!boundedTurns) {
      return new Turn(this.getChat(), prompt_id);
    }

    // Track the original model from the first call to detect model switching
    const initialModel = originalModel || this.config.getModel();

    const compressed = await this.tryCompressChat(prompt_id);

    if (compressed) {
      yield { type: GeminiEventType.ChatCompressed, value: compressed };
    }

    if (this.config.getIdeMode()) {
      const openFiles = ideContext.getOpenFilesContext();
      if (openFiles) {
        const contextParts: string[] = [];
        if (openFiles.activeFile) {
          contextParts.push(
            `This is the file that the user was most recently looking at:\n- Path: ${openFiles.activeFile}`,
          );
          if (openFiles.cursor) {
            contextParts.push(
              `This is the cursor position in the file:\n- Cursor Position: Line ${openFiles.cursor.line}, Character ${openFiles.cursor.character}`,
            );
          }
          if (openFiles.selectedText) {
            contextParts.push(
              `This is the selected text in the active file:\n- ${openFiles.selectedText}`,
            );
          }
        }

        if (openFiles.recentOpenFiles && openFiles.recentOpenFiles.length > 0) {
          const recentFiles = openFiles.recentOpenFiles
            .map((file) => `- ${file.filePath}`)
            .join('\n');
          contextParts.push(
            `Here are files the user has recently opened, with the most recent at the top:\n${recentFiles}`,
          );
        }

        if (contextParts.length > 0) {
          request = [
            { text: contextParts.join('\n') },
            ...(Array.isArray(request) ? request : [request]),
          ];
        }
      }
    }

    const turn = new Turn(this.getChat(), prompt_id);

    const loopDetected = await this.loopDetector.turnStarted(signal);
    if (loopDetected) {
      yield { type: GeminiEventType.LoopDetected };
      return turn;
    }

    const resultStream = turn.run(request, signal);
    for await (const event of resultStream) {
      if (this.loopDetector.addAndCheck(event)) {
        yield { type: GeminiEventType.LoopDetected };
        return turn;
      }
      yield event;
    }
    if (!turn.pendingToolCalls.length && signal && !signal.aborted) {
      // Check if model was switched during the call (likely due to quota error)
      const currentModel = this.config.getModel();
      if (currentModel !== initialModel) {
        // Model was switched (likely due to quota error fallback)
        // Don't continue with recursive call to prevent unwanted Flash execution
        return turn;
      }

      const nextSpeakerCheck = await checkNextSpeaker(
        this.getChat(),
        this,
        signal,
      );
      if (nextSpeakerCheck?.next_speaker === 'model') {
        const nextRequest = [{ text: 'Please continue.' }];
        // This recursive call's events will be yielded out, but the final
        // turn object will be from the top-level call.
        yield* this.sendMessageStream(
          nextRequest,
          signal,
          prompt_id,
          boundedTurns - 1,
          initialModel,
        );
      }
    }
    return turn;
  }

  async generateJson(
    contents: Content[],
    schema: SchemaUnion,
    abortSignal: AbortSignal,
    model?: string,
    config: GenerateContentConfig = {},
  ): Promise<Record<string, unknown>> {
    // Use current model from config instead of hardcoded Flash model
    const modelToUse =
      model || this.config.getModel() || DEFAULT_GEMINI_FLASH_MODEL;
    try {
      const userMemory = this.config.getUserMemory();
      const systemInstruction = getCoreSystemPrompt(userMemory);
      const requestConfig = {
        abortSignal,
        ...this.generateContentConfig,
        ...config,
      };

      const apiCall = () =>
        this.getContentGenerator().generateContent({
          model: modelToUse,
          config: {
            ...requestConfig,
            systemInstruction,
            responseSchema: schema,
            responseMimeType: 'application/json',
          },
          contents,
        });

      const result = await retryWithBackoff(apiCall, {
        onPersistent429: async (authType?: string, error?: unknown) =>
          await this.handleFlashFallback(authType, error),
        authType: this.config.getContentGeneratorConfig()?.authType,
      });

      const text = getResponseText(result);
      if (!text) {
        const error = new Error(
          'API returned an empty response for generateJson.',
        );
        await reportError(
          error,
          'Error in generateJson: API returned an empty response.',
          contents,
          'generateJson-empty-response',
        );
        throw error;
      }
      
      // 清理可能的markdown格式
      const cleanedText = this.cleanJsonResponse(text);
      
      try {
        return JSON.parse(cleanedText);
      } catch (parseError) {
        await reportError(
          parseError,
          'Failed to parse JSON response from generateJson.',
          {
            responseTextFailedToParse: text,
            cleanedTextFailedToParse: cleanedText,
            originalRequestContents: contents,
          },
          'generateJson-parse',
        );
        throw new Error(
          `Failed to parse API response as JSON: ${getErrorMessage(parseError)}`,
        );
      }
    } catch (error) {
      if (abortSignal.aborted) {
        throw error;
      }

      // Avoid double reporting for the empty response case handled above
      if (
        error instanceof Error &&
        error.message === 'API returned an empty response for generateJson.'
      ) {
        throw error;
      }

      await reportError(
        error,
        'Error generating JSON content via API.',
        contents,
        'generateJson-api',
      );
      throw new Error(
        `Failed to generate JSON content: ${getErrorMessage(error)}`,
      );
    }
  }

  async generateContent(
    contents: Content[],
    generationConfig: GenerateContentConfig,
    abortSignal: AbortSignal,
    model?: string,
  ): Promise<GenerateContentResponse> {
    const modelToUse = model ?? this.config.getModel();
    const configToUse: GenerateContentConfig = {
      ...this.generateContentConfig,
      ...generationConfig,
    };

    try {
      const userMemory = this.config.getUserMemory();
      const systemInstruction = getCoreSystemPrompt(userMemory);

      const requestConfig = {
        abortSignal,
        ...configToUse,
        systemInstruction,
      };

      const apiCall = () =>
        this.getContentGenerator().generateContent({
          model: modelToUse,
          config: requestConfig,
          contents,
        });

      const result = await retryWithBackoff(apiCall, {
        onPersistent429: async (authType?: string, error?: unknown) =>
          await this.handleFlashFallback(authType, error),
        authType: this.config.getContentGeneratorConfig()?.authType,
      });
      return result;
    } catch (error: unknown) {
      if (abortSignal.aborted) {
        throw error;
      }

      await reportError(
        error,
        `Error generating content via API with model ${modelToUse}.`,
        {
          requestContents: contents,
          requestConfig: configToUse,
        },
        'generateContent-api',
      );
      throw new Error(
        `Failed to generate content with model ${modelToUse}: ${getErrorMessage(error)}`,
      );
    }
  }

  async generateEmbedding(texts: string[]): Promise<number[][]> {
    if (!texts || texts.length === 0) {
      return [];
    }
    const embedModelParams: EmbedContentParameters = {
      model: this.embeddingModel,
      contents: texts,
    };

    const embedContentResponse =
      await this.getContentGenerator().embedContent(embedModelParams);
    if (
      !embedContentResponse.embeddings ||
      embedContentResponse.embeddings.length === 0
    ) {
      throw new Error('No embeddings found in API response.');
    }

    if (embedContentResponse.embeddings.length !== texts.length) {
      throw new Error(
        `API returned a mismatched number of embeddings. Expected ${texts.length}, got ${embedContentResponse.embeddings.length}.`,
      );
    }

    return embedContentResponse.embeddings.map((embedding, index) => {
      const values = embedding.values;
      if (!values || values.length === 0) {
        throw new Error(
          `API returned an empty embedding for input text at index ${index}: "${texts[index]}"`,
        );
      }
      return values;
    });
  }

  async tryCompressChat(
    prompt_id: string,
    force: boolean = false,
  ): Promise<ChatCompressionInfo | null> {
    const curatedHistory = this.getChat().getHistory(true);

    // Regardless of `force`, don't do anything if the history is empty.
    if (curatedHistory.length === 0) {
      return null;
    }

    const model = this.config.getModel();

    const { totalTokens: originalTokenCount } =
      await this.getContentGenerator().countTokens({
        model,
        contents: curatedHistory,
      });
    if (originalTokenCount === undefined) {
      console.warn(`Could not determine token count for model ${model}.`);
      return null;
    }

    // Don't compress if not forced and we are under the limit.
    if (
      !force &&
      originalTokenCount < this.COMPRESSION_TOKEN_THRESHOLD * tokenLimit(model)
    ) {
      return null;
    }

<<<<<<< HEAD
    const { text: summary } = await this.getChat().sendMessage({
      message: {
        text: 'First, reason in your scratchpad. Then, generate the <state_snapshot>.',
      },
      config: {
        systemInstruction: getCompressionPrompt(),
=======
    let compressBeforeIndex = findIndexAfterFraction(
      curatedHistory,
      1 - this.COMPRESSION_PRESERVE_THRESHOLD,
    );
    // Find the first user message after the index. This is the start of the next turn.
    while (
      compressBeforeIndex < curatedHistory.length &&
      (curatedHistory[compressBeforeIndex]?.role === 'model' ||
        isFunctionResponse(curatedHistory[compressBeforeIndex]))
    ) {
      compressBeforeIndex++;
    }

    const historyToCompress = curatedHistory.slice(0, compressBeforeIndex);
    const historyToKeep = curatedHistory.slice(compressBeforeIndex);

    this.getChat().setHistory(historyToCompress);

    const { text: summary } = await this.getChat().sendMessage(
      {
        message: {
          text: 'First, reason in your scratchpad. Then, generate the <state_snapshot>.',
        },
        config: {
          systemInstruction: { text: getCompressionPrompt() },
        },
>>>>>>> 138ff738
      },
      prompt_id,
    );
    this.chat = await this.startChat([
      {
        role: 'user',
        parts: [{ text: summary }],
      },
      {
        role: 'model',
        parts: [{ text: 'Got it. Thanks for the additional context!' }],
      },
      ...historyToKeep,
    ]);

    const { totalTokens: newTokenCount } =
      await this.getContentGenerator().countTokens({
        // model might change after calling `sendMessage`, so we get the newest value from config
        model: this.config.getModel(),
        contents: this.getChat().getHistory(),
      });
    if (newTokenCount === undefined) {
      console.warn('Could not determine compressed history token count.');
      return null;
    }

    return {
      originalTokenCount,
      newTokenCount,
    };
  }

  /**
   * Handles falling back to Flash model when persistent 429 errors occur for OAuth users.
   * Uses a fallback handler if provided by the config; otherwise, returns null.
   */
  private async handleFlashFallback(
    authType?: string,
    error?: unknown,
  ): Promise<string | null> {
    // Only handle fallback for OAuth users
    if (authType !== AuthType.LOGIN_WITH_GOOGLE) {
      return null;
    }

    const currentModel = this.config.getModel();
    const fallbackModel = DEFAULT_GEMINI_FLASH_MODEL;

    // Don't fallback if already using Flash model
    if (currentModel === fallbackModel) {
      return null;
    }

    // Check if config has a fallback handler (set by CLI package)
    const fallbackHandler = this.config.flashFallbackHandler;
    if (typeof fallbackHandler === 'function') {
      try {
        const accepted = await fallbackHandler(
          currentModel,
          fallbackModel,
          error,
        );
        if (accepted !== false && accepted !== null) {
          this.config.setModel(fallbackModel);
          return fallbackModel;
        }
        // Check if the model was switched manually in the handler
        if (this.config.getModel() === fallbackModel) {
          return null; // Model was switched but don't continue with current prompt
        }
      } catch (error) {
        console.warn('Flash fallback handler failed:', error);
      }
    }

    return null;
  }

  private cleanJsonResponse(text: string): string {
    // 移除可能的markdown格式，例如 ```json 和 ```
    const cleanedText = text
      .replace(/```json\n?/g, '')
      .replace(/```/g, '')
      .replace(/```\n?/g, '');
    return cleanedText;
  }
}<|MERGE_RESOLUTION|>--- conflicted
+++ resolved
@@ -613,14 +613,6 @@
       return null;
     }
 
-<<<<<<< HEAD
-    const { text: summary } = await this.getChat().sendMessage({
-      message: {
-        text: 'First, reason in your scratchpad. Then, generate the <state_snapshot>.',
-      },
-      config: {
-        systemInstruction: getCompressionPrompt(),
-=======
     let compressBeforeIndex = findIndexAfterFraction(
       curatedHistory,
       1 - this.COMPRESSION_PRESERVE_THRESHOLD,
@@ -647,7 +639,6 @@
         config: {
           systemInstruction: { text: getCompressionPrompt() },
         },
->>>>>>> 138ff738
       },
       prompt_id,
     );
