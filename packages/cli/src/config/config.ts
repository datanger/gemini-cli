--- conflicted
+++ resolved
@@ -18,14 +18,11 @@
   DEFAULT_MEMORY_FILE_FILTERING_OPTIONS,
   FileDiscoveryService,
   TelemetryTarget,
-<<<<<<< HEAD
   createContentGeneratorConfig,
   AuthType,
-=======
   FileFilteringOptions,
   MCPServerConfig,
   IDE_SERVER_NAME,
->>>>>>> 138ff738
 } from '@google/gemini-cli-core';
 import { Settings } from './settings.js';
 
@@ -60,17 +57,14 @@
   telemetryTarget: string | undefined;
   telemetryOtlpEndpoint: string | undefined;
   telemetryLogPrompts: boolean | undefined;
-<<<<<<< HEAD
   provider: string | undefined;
   apiversion: string | undefined;
-=======
   allowedMcpServerNames: string[] | undefined;
   experimentalAcp: boolean | undefined;
   extensions: string[] | undefined;
   listExtensions: boolean | undefined;
   ideMode: boolean | undefined;
   proxy: string | undefined;
->>>>>>> 138ff738
 }
 
 export async function parseArguments(): Promise<CliArgs> {
@@ -175,7 +169,6 @@
       description: 'Enables checkpointing of file edits',
       default: false,
     })
-<<<<<<< HEAD
     .option('provider', {
       type: 'string',
       description: 'AI model provider to use',
@@ -186,10 +179,6 @@
       type: 'string',
       description: 'API version for OpenAI-compatible providers',
       default: process.env.OPENAI_API_VERSION || '',
-=======
-    .option('experimental-acp', {
-      type: 'boolean',
-      description: 'Starts the agent in ACP mode',
     })
     .option('allowed-mcp-server-names', {
       type: 'array',
@@ -216,7 +205,6 @@
       type: 'string',
       description:
         'Proxy for gemini client, like schema://user:password@host:port',
->>>>>>> 138ff738
     })
     .version(await getCliVersion()) // This will enable the --version flag based on package.json
     .alias('v', 'version')
@@ -233,7 +221,9 @@
     });
 
   yargsInstance.wrap(yargsInstance.terminalWidth());
-  return yargsInstance.argv;
+  const argv = (await yargsInstance.argv) as unknown as CliArgs;
+  if (argv.experimentalAcp === undefined) argv.experimentalAcp = false;
+  return argv;
 }
 
 // This function is now a thin wrapper around the server's implementation.
@@ -285,19 +275,9 @@
     argv.extensions || [],
   );
 
-<<<<<<< HEAD
-  const argv = await parseArguments();
-  
-  // 设置provider环境变量
-  if (argv.provider && argv.provider !== 'gemini') {
-    process.env.GEMINI_PROVIDER = argv.provider;
-  }
-  const debugMode = argv.debug || false;
-=======
   const activeExtensions = extensions.filter(
     (_, i) => allExtensions[i].isActive,
   );
->>>>>>> 138ff738
 
   // Set the context filename in the server's memoryTool module BEFORE loading memory
   // TODO(b/343434939): This is a bit of a hack. The contextFileName should ideally be passed
@@ -330,9 +310,6 @@
     fileFiltering,
   );
 
-<<<<<<< HEAD
-  const mcpServers = mergeMcpServers(settings, extensions);
-=======
   let mcpServers = mergeMcpServers(settings, activeExtensions);
   const excludeTools = mergeExcludeTools(settings, activeExtensions);
   const blockedMcpServers: Array<{ name: string; extensionName: string }> = [];
@@ -413,7 +390,6 @@
       );
     }
   }
->>>>>>> 138ff738
 
   const sandboxConfig = await loadSandboxConfig(settings, argv);
 
@@ -470,9 +446,6 @@
     bugCommand: settings.bugCommand,
     model: argv.model!,
     extensionContextFilePaths,
-<<<<<<< HEAD
-    apiVersion: argv.apiversion,
-=======
     maxSessionTurns: settings.maxSessionTurns ?? -1,
     experimentalAcp: argv.experimentalAcp || false,
     listExtensions: argv.listExtensions || false,
@@ -481,7 +454,6 @@
     noBrowser: !!process.env.NO_BROWSER,
     summarizeToolOutput: settings.summarizeToolOutput,
     ideMode,
->>>>>>> 138ff738
   });
 }
 
@@ -505,42 +477,6 @@
   }
   return mcpServers;
 }
-<<<<<<< HEAD
-function findEnvFile(startDir: string): string | null {
-  let currentDir = path.resolve(startDir);
-  while (true) {
-    // prefer gemini-specific .env under GEMINI_DIR
-    const geminiEnvPath = path.join(currentDir, GEMINI_DIR, '.env');
-    if (fs.existsSync(geminiEnvPath)) {
-      return geminiEnvPath;
-    }
-    const envPath = path.join(currentDir, '.env');
-    if (fs.existsSync(envPath)) {
-      return envPath;
-    }
-    const parentDir = path.dirname(currentDir);
-    if (parentDir === currentDir || !parentDir) {
-      // check .env under home as fallback, again preferring gemini-specific .env
-      const homeGeminiEnvPath = path.join(os.homedir(), GEMINI_DIR, '.env');
-      if (fs.existsSync(homeGeminiEnvPath)) {
-        return homeGeminiEnvPath;
-      }
-      const homeEnvPath = path.join(os.homedir(), '.env');
-      if (fs.existsSync(homeEnvPath)) {
-        return homeEnvPath;
-      }
-      return null;
-    }
-    currentDir = parentDir;
-  }
-}
-
-export function loadEnvironment(): void {
-  const envFilePath = findEnvFile(process.cwd());
-  if (envFilePath) {
-    dotenv.config({ path: envFilePath, quiet: true });
-  }
-=======
 
 function mergeExcludeTools(
   settings: Settings,
@@ -553,5 +489,4 @@
     }
   }
   return [...allExcludeTools];
->>>>>>> 138ff738
 }