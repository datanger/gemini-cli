/**
 * @license
 * Copyright 2025 Google LLC
 * SPDX-License-Identifier: Apache-2.0
 */

import { useState, useRef, useCallback, useEffect, useMemo } from 'react';
import { useInput } from 'ink';
import {
  Config,
  GeminiClient,
  GeminiEventType as ServerGeminiEventType,
  ServerGeminiStreamEvent as GeminiEvent,
  ServerGeminiContentEvent as ContentEvent,
  ServerGeminiErrorEvent as ErrorEvent,
  ServerGeminiChatCompressedEvent,
  ServerGeminiFinishedEvent,
  getErrorMessage,
  isNodeError,
  MessageSenderType,
  ToolCallRequestInfo,
  logUserPrompt,
  GitService,
  EditorType,
  ThoughtSummary,
  UnauthorizedError,
  UserPromptEvent,
  DEFAULT_GEMINI_FLASH_MODEL,
} from '@google/gemini-cli-core';
import { type Part, type PartListUnion, FinishReason } from '@google/genai';
import {
  StreamingState,
  HistoryItem,
  HistoryItemWithoutId,
  HistoryItemToolGroup,
  MessageType,
  SlashCommandProcessorResult,
  ToolCallStatus,
} from '../types.js';
import { isAtCommand } from '../utils/commandUtils.js';
import { parseAndFormatApiError } from '../utils/errorParsing.js';
import { useShellCommandProcessor } from './shellCommandProcessor.js';
import { handleAtCommand } from './atCommandProcessor.js';
import { findLastSafeSplitPoint } from '../utils/markdownUtilities.js';
import { useStateAndRef } from './useStateAndRef.js';
import { UseHistoryManagerReturn } from './useHistoryManager.js';
import { useLogger } from './useLogger.js';
import { promises as fs } from 'fs';
import path from 'path';
import {
  useReactToolScheduler,
  mapToDisplay as mapTrackedToolCallsToDisplay,
  TrackedToolCall,
  TrackedCompletedToolCall,
  TrackedCancelledToolCall,
} from './useReactToolScheduler.js';
import { useSessionStats } from '../contexts/SessionContext.js';

export function mergePartListUnions(list: PartListUnion[]): PartListUnion {
  const resultParts: PartListUnion = [];
  for (const item of list) {
    if (Array.isArray(item)) {
      resultParts.push(...item);
    } else {
      resultParts.push(item);
    }
  }
  return resultParts;
}

enum StreamProcessingStatus {
  Completed,
  UserCancelled,
  Error,
}

/**
 * Manages the Gemini stream, including user input, command processing,
 * API interaction, and tool call lifecycle.
 */
export const useGeminiStream = (
  geminiClient: GeminiClient,
  history: HistoryItem[],
  addItem: UseHistoryManagerReturn['addItem'],
  setShowHelp: React.Dispatch<React.SetStateAction<boolean>>,
  config: Config,
  onDebugMessage: (message: string) => void,
  handleSlashCommand: (
    cmd: PartListUnion,
  ) => Promise<SlashCommandProcessorResult | false>,
  shellModeActive: boolean,
  getPreferredEditor: () => EditorType | undefined,
  onAuthError: () => void,
  performMemoryRefresh: () => Promise<void>,
  modelSwitchedFromQuotaError: boolean,
  setModelSwitchedFromQuotaError: React.Dispatch<React.SetStateAction<boolean>>,
) => {
  const [initError, setInitError] = useState<string | null>(null);
  const abortControllerRef = useRef<AbortController | null>(null);
  const turnCancelledRef = useRef(false);
  const [isResponding, setIsResponding] = useState<boolean>(false);
  const [thought, setThought] = useState<ThoughtSummary | null>(null);
  const [pendingHistoryItemRef, setPendingHistoryItem] =
    useStateAndRef<HistoryItemWithoutId | null>(null);
  const processedMemoryToolsRef = useRef<Set<string>>(new Set());
  const { startNewPrompt, getPromptCount } = useSessionStats();
  const logger = useLogger();
  const lastToolCallKeyRef = useRef<string | null>(null);
  const gitService = useMemo(() => {
    if (!config.getProjectRoot()) {
      return;
    }
    return new GitService(config.getProjectRoot());
  }, [config]);

  const [toolCalls, scheduleToolCalls, markToolsAsSubmitted] =
    useReactToolScheduler(
      async (completedToolCallsFromScheduler) => {
        // This onComplete is called when ALL scheduled tools for a given batch are done.
        if (completedToolCallsFromScheduler.length > 0) {
          // Add the final state of these tools to the history for display.
          addItem(
            mapTrackedToolCallsToDisplay(
              completedToolCallsFromScheduler as TrackedToolCall[],
            ),
            Date.now(),
          );

          // Handle tool response submission immediately when tools complete
          await handleCompletedTools(
            completedToolCallsFromScheduler as TrackedToolCall[],
          );
        }
      },
      config,
      setPendingHistoryItem,
      getPreferredEditor,
    );

  const pendingToolCallGroupDisplay = useMemo(
    () =>
      toolCalls.length ? mapTrackedToolCallsToDisplay(toolCalls) : undefined,
    [toolCalls],
  );

  const loopDetectedRef = useRef(false);

  const onExec = useCallback(async (done: Promise<void>) => {
    setIsResponding(true);
    await done;
    setIsResponding(false);
  }, []);
  const { handleShellCommand } = useShellCommandProcessor(
    addItem,
    setPendingHistoryItem,
    onExec,
    onDebugMessage,
    config,
    geminiClient,
  );

  const streamingState = useMemo(() => {
    if (toolCalls.some((tc) => tc.status === 'awaiting_approval')) {
      return StreamingState.WaitingForConfirmation;
    }
    if (
      isResponding ||
      toolCalls.some(
        (tc) =>
          tc.status === 'executing' ||
          tc.status === 'scheduled' ||
          tc.status === 'validating' ||
          ((tc.status === 'success' ||
            tc.status === 'error' ||
            tc.status === 'cancelled') &&
            !(tc as TrackedCompletedToolCall | TrackedCancelledToolCall)
              .responseSubmittedToGemini),
      )
    ) {
      return StreamingState.Responding;
    }
    return StreamingState.Idle;
  }, [isResponding, toolCalls]);

  useInput((_input, key) => {
    if (streamingState === StreamingState.Responding && key.escape) {
      if (turnCancelledRef.current) {
        return;
      }
      turnCancelledRef.current = true;
      abortControllerRef.current?.abort();
      if (pendingHistoryItemRef.current) {
        addItem(pendingHistoryItemRef.current, Date.now());
      }
      addItem(
        {
          type: MessageType.INFO,
          text: 'Request cancelled.',
        },
        Date.now(),
      );
      setPendingHistoryItem(null);
      setIsResponding(false);
    }
  });

  const prepareQueryForGemini = useCallback(
    async (
      query: PartListUnion,
      userMessageTimestamp: number,
      abortSignal: AbortSignal,
      prompt_id: string,
    ): Promise<{
      queryToSend: PartListUnion | null;
      shouldProceed: boolean;
    }> => {
      if (turnCancelledRef.current) {
        return { queryToSend: null, shouldProceed: false };
      }
      if (typeof query === 'string' && query.trim().length === 0) {
        return { queryToSend: null, shouldProceed: false };
      }

      let localQueryToSendToGemini: PartListUnion | null = null;

      if (typeof query === 'string') {
        const trimmedQuery = query.trim();
        logUserPrompt(
          config,
          new UserPromptEvent(
            trimmedQuery.length,
            prompt_id,
            config.getContentGeneratorConfig()?.authType,
            trimmedQuery,
          ),
        );
        onDebugMessage(`User query: '${trimmedQuery}'`);
        await logger?.logMessage(MessageSenderType.USER, trimmedQuery);

        // Handle UI-only commands first
        const slashCommandResult = await handleSlashCommand(trimmedQuery);

        if (slashCommandResult) {
          switch (slashCommandResult.type) {
            case 'schedule_tool': {
              const { toolName, toolArgs } = slashCommandResult;
              const toolCallRequest: ToolCallRequestInfo = {
                callId: `${toolName}-${Date.now()}-${Math.random().toString(16).slice(2)}`,
                name: toolName,
                args: toolArgs,
                isClientInitiated: true,
                prompt_id,
              };
              scheduleToolCalls([toolCallRequest], abortSignal);
              return { queryToSend: null, shouldProceed: false };
            }
            case 'submit_prompt': {
              localQueryToSendToGemini = slashCommandResult.content;

              return {
                queryToSend: localQueryToSendToGemini,
                shouldProceed: true,
              };
            }
            case 'handled': {
              return { queryToSend: null, shouldProceed: false };
            }
            default: {
              const unreachable: never = slashCommandResult;
              throw new Error(
                `Unhandled slash command result type: ${unreachable}`,
              );
            }
          }
        }

        if (shellModeActive && handleShellCommand(trimmedQuery, abortSignal)) {
          return { queryToSend: null, shouldProceed: false };
        }

        // Handle @-commands (which might involve tool calls)
        if (isAtCommand(trimmedQuery)) {
          const atCommandResult = await handleAtCommand({
            query: trimmedQuery,
            config,
            addItem,
            onDebugMessage,
            messageId: userMessageTimestamp,
            signal: abortSignal,
          });
          if (!atCommandResult.shouldProceed) {
            return { queryToSend: null, shouldProceed: false };
          }
          localQueryToSendToGemini = atCommandResult.processedQuery;
        } else {
          // Normal query for Gemini
          addItem(
            { type: MessageType.USER, text: trimmedQuery },
            userMessageTimestamp,
          );
          localQueryToSendToGemini = trimmedQuery;
        }
      } else {
        // It's a function response (PartListUnion that isn't a string)
        localQueryToSendToGemini = query;
      }

      if (localQueryToSendToGemini === null) {
        onDebugMessage(
          'Query processing resulted in null, not sending to Gemini.',
        );
        return { queryToSend: null, shouldProceed: false };
      }
      return { queryToSend: localQueryToSendToGemini, shouldProceed: true };
    },
    [
      config,
      addItem,
      onDebugMessage,
      handleShellCommand,
      handleSlashCommand,
      logger,
      shellModeActive,
      scheduleToolCalls,
    ],
  );

  // --- Stream Event Handlers ---

  const handleContentEvent = useCallback(
    (
      eventValue: ContentEvent['value'],
      currentGeminiMessageBuffer: string,
      userMessageTimestamp: number,
    ): string => {
      if (turnCancelledRef.current) {
        // Prevents additional output after a user initiated cancel.
        return '';
      }
      let newGeminiMessageBuffer = currentGeminiMessageBuffer + eventValue;
      if (
        pendingHistoryItemRef.current?.type !== 'gemini' &&
        pendingHistoryItemRef.current?.type !== 'gemini_content'
      ) {
        if (pendingHistoryItemRef.current) {
          addItem(pendingHistoryItemRef.current, userMessageTimestamp);
        }
        setPendingHistoryItem({ type: 'gemini', text: '' });
        newGeminiMessageBuffer = eventValue;
      }
      // Split large messages for better rendering performance. Ideally,
      // we should maximize the amount of output sent to <Static />.
      const splitPoint = findLastSafeSplitPoint(newGeminiMessageBuffer);
      if (splitPoint === newGeminiMessageBuffer.length) {
        // Update the existing message with accumulated content
        setPendingHistoryItem((item) => ({
          type: item?.type as 'gemini' | 'gemini_content',
          text: newGeminiMessageBuffer,
        }));
      } else {
        // This indicates that we need to split up this Gemini Message.
        // Splitting a message is primarily a performance consideration. There is a
        // <Static> component at the root of App.tsx which takes care of rendering
        // content statically or dynamically. Everything but the last message is
        // treated as static in order to prevent re-rendering an entire message history
        // multiple times per-second (as streaming occurs). Prior to this change you'd
        // see heavy flickering of the terminal. This ensures that larger messages get
        // broken up so that there are more "statically" rendered.
        const beforeText = newGeminiMessageBuffer.substring(0, splitPoint);
        const afterText = newGeminiMessageBuffer.substring(splitPoint);
        addItem(
          {
            type: pendingHistoryItemRef.current?.type as
              | 'gemini'
              | 'gemini_content',
            text: beforeText,
          },
          userMessageTimestamp,
        );
        setPendingHistoryItem({ type: 'gemini_content', text: afterText });
        newGeminiMessageBuffer = afterText;
      }
      return newGeminiMessageBuffer;
    },
    [addItem, pendingHistoryItemRef, setPendingHistoryItem],
  );

  const handleUserCancelledEvent = useCallback(
    (userMessageTimestamp: number) => {
      if (turnCancelledRef.current) {
        return;
      }
      if (pendingHistoryItemRef.current) {
        if (pendingHistoryItemRef.current.type === 'tool_group') {
          const updatedTools = pendingHistoryItemRef.current.tools.map(
            (tool) =>
              tool.status === ToolCallStatus.Pending ||
              tool.status === ToolCallStatus.Confirming ||
              tool.status === ToolCallStatus.Executing
                ? { ...tool, status: ToolCallStatus.Canceled }
                : tool,
          );
          const pendingItem: HistoryItemToolGroup = {
            ...pendingHistoryItemRef.current,
            tools: updatedTools,
          };
          addItem(pendingItem, userMessageTimestamp);
        } else {
          addItem(pendingHistoryItemRef.current, userMessageTimestamp);
        }
        setPendingHistoryItem(null);
      }
      addItem(
        { type: MessageType.INFO, text: 'User cancelled the request.' },
        userMessageTimestamp,
      );
      setIsResponding(false);
    },
    [addItem, pendingHistoryItemRef, setPendingHistoryItem],
  );

  const handleErrorEvent = useCallback(
    (eventValue: ErrorEvent['value'], userMessageTimestamp: number) => {
      if (pendingHistoryItemRef.current) {
        addItem(pendingHistoryItemRef.current, userMessageTimestamp);
        setPendingHistoryItem(null);
      }
      addItem(
        {
          type: MessageType.ERROR,
          text: parseAndFormatApiError(
            eventValue.error,
            config.getContentGeneratorConfig()?.authType,
            undefined,
            config.getModel(),
            DEFAULT_GEMINI_FLASH_MODEL,
          ),
        },
        userMessageTimestamp,
      );
    },
    [addItem, pendingHistoryItemRef, setPendingHistoryItem, config],
  );

  const handleFinishedEvent = useCallback(
    (event: ServerGeminiFinishedEvent, userMessageTimestamp: number) => {
      const finishReason = event.value;

      const finishReasonMessages: Record<FinishReason, string | undefined> = {
        [FinishReason.FINISH_REASON_UNSPECIFIED]: undefined,
        [FinishReason.STOP]: undefined,
        [FinishReason.MAX_TOKENS]: 'Response truncated due to token limits.',
        [FinishReason.SAFETY]: 'Response stopped due to safety reasons.',
        [FinishReason.RECITATION]: 'Response stopped due to recitation policy.',
        [FinishReason.LANGUAGE]:
          'Response stopped due to unsupported language.',
        [FinishReason.BLOCKLIST]: 'Response stopped due to forbidden terms.',
        [FinishReason.PROHIBITED_CONTENT]:
          'Response stopped due to prohibited content.',
        [FinishReason.SPII]:
          'Response stopped due to sensitive personally identifiable information.',
        [FinishReason.OTHER]: 'Response stopped for other reasons.',
        [FinishReason.MALFORMED_FUNCTION_CALL]:
          'Response stopped due to malformed function call.',
        [FinishReason.IMAGE_SAFETY]:
          'Response stopped due to image safety violations.',
        [FinishReason.UNEXPECTED_TOOL_CALL]:
          'Response stopped due to unexpected tool call.',
      };

      const message = finishReasonMessages[finishReason];
      if (message) {
        addItem(
          {
            type: 'info',
            text: `⚠️  ${message}`,
          },
          userMessageTimestamp,
        );
      }
    },
    [addItem],
  );

  const handleChatCompressionEvent = useCallback(
    (eventValue: ServerGeminiChatCompressedEvent['value']) =>
      addItem(
        {
          type: 'info',
          text:
            `IMPORTANT: This conversation approached the input token limit for ${config.getModel()}. ` +
            `A compressed context will be sent for future messages (compressed from: ` +
            `${eventValue?.originalTokenCount ?? 'unknown'} to ` +
            `${eventValue?.newTokenCount ?? 'unknown'} tokens).`,
        },
        Date.now(),
      ),
    [addItem, config],
  );

  const handleMaxSessionTurnsEvent = useCallback(
    () =>
      addItem(
        {
          type: 'info',
          text:
            `The session has reached the maximum number of turns: ${config.getMaxSessionTurns()}. ` +
            `Please update this limit in your setting.json file.`,
        },
        Date.now(),
      ),
    [addItem, config],
  );

  const handleLoopDetectedEvent = useCallback(() => {
    addItem(
      {
        type: 'info',
        text: `A potential loop was detected. This can happen due to repetitive tool calls or other model behavior. The request has been halted.`,
      },
      Date.now(),
    );
  }, [addItem]);

  const processGeminiStreamEvents = useCallback(
    async (
      stream: AsyncIterable<GeminiEvent>,
      userMessageTimestamp: number,
      signal: AbortSignal,
    ): Promise<StreamProcessingStatus> => {
      let geminiMessageBuffer = '';
      const toolCallRequests: ToolCallRequestInfo[] = [];
      for await (const event of stream) {
        switch (event.type) {
          case ServerGeminiEventType.Thought:
            setThought(event.value);
            break;
          case ServerGeminiEventType.Content:
            geminiMessageBuffer = handleContentEvent(
              event.value,
              geminiMessageBuffer,
              userMessageTimestamp,
            );
            break;
          case ServerGeminiEventType.ToolCallRequest:
            toolCallRequests.push(event.value);
            break;
          case ServerGeminiEventType.UserCancelled:
            handleUserCancelledEvent(userMessageTimestamp);
            break;
          case ServerGeminiEventType.Error:
            handleErrorEvent(event.value, userMessageTimestamp);
            break;
          case ServerGeminiEventType.ChatCompressed:
            handleChatCompressionEvent(event.value);
            break;
          case ServerGeminiEventType.ToolCallConfirmation:
          case ServerGeminiEventType.ToolCallResponse:
            // do nothing
            break;
          case ServerGeminiEventType.MaxSessionTurns:
            handleMaxSessionTurnsEvent();
            break;
          case ServerGeminiEventType.Finished:
            handleFinishedEvent(
              event as ServerGeminiFinishedEvent,
              userMessageTimestamp,
            );
            break;
          case ServerGeminiEventType.LoopDetected:
            // handle later because we want to move pending history to history
            // before we add loop detected message to history
            loopDetectedRef.current = true;
            break;
          default: {
            // enforces exhaustive switch-case
            const unreachable: never = event;
            return unreachable;
          }
        }
      }
      if (toolCallRequests.length > 0) {
        scheduleToolCalls(toolCallRequests, signal);
      }
      return StreamProcessingStatus.Completed;
    },
    [
      handleContentEvent,
      handleUserCancelledEvent,
      handleErrorEvent,
      scheduleToolCalls,
      handleChatCompressionEvent,
      handleFinishedEvent,
      handleMaxSessionTurnsEvent,
    ],
  );

  const submitQuery = useCallback(
    async (
      query: PartListUnion,
      options?: { isContinuation: boolean },
      prompt_id?: string,
    ) => {
      if (
        (streamingState === StreamingState.Responding ||
          streamingState === StreamingState.WaitingForConfirmation) &&
        !options?.isContinuation
      )
        return;

      const userMessageTimestamp = Date.now();
      setShowHelp(false);

      // Reset quota error flag when starting a new query (not a continuation)
      if (!options?.isContinuation) {
        setModelSwitchedFromQuotaError(false);
        config.setQuotaErrorOccurred(false);
      }

      abortControllerRef.current = new AbortController();
      const abortSignal = abortControllerRef.current.signal;
      turnCancelledRef.current = false;

      if (!prompt_id) {
        prompt_id = config.getSessionId() + '########' + getPromptCount();
      }

      const { queryToSend, shouldProceed } = await prepareQueryForGemini(
        query,
        userMessageTimestamp,
        abortSignal,
        prompt_id!,
      );

      if (!shouldProceed || queryToSend === null) {
        return;
      }

      if (!options?.isContinuation) {
        startNewPrompt();
      }

      setIsResponding(true);
      setInitError(null);

      try {
        const stream = geminiClient.sendMessageStream(
          queryToSend,
          abortSignal,
          prompt_id!,
        );
        const processingStatus = await processGeminiStreamEvents(
          stream,
          userMessageTimestamp,
          abortSignal,
        );

        if (processingStatus === StreamProcessingStatus.UserCancelled) {
          return;
        }

        if (pendingHistoryItemRef.current) {
          addItem(pendingHistoryItemRef.current, userMessageTimestamp);
          setPendingHistoryItem(null);
        }
        if (loopDetectedRef.current) {
          loopDetectedRef.current = false;
          handleLoopDetectedEvent();
        }
      } catch (error: unknown) {
        if (error instanceof UnauthorizedError) {
          onAuthError();
        } else if (!isNodeError(error) || error.name !== 'AbortError') {
          addItem(
            {
              type: MessageType.ERROR,
              text: parseAndFormatApiError(
                getErrorMessage(error) || 'Unknown error',
                config.getContentGeneratorConfig()?.authType,
                undefined,
                config.getModel(),
                DEFAULT_GEMINI_FLASH_MODEL,
              ),
            },
            userMessageTimestamp,
          );
        }
      } finally {
        setIsResponding(false);
      }
    },
    [
      streamingState,
      setShowHelp,
      setModelSwitchedFromQuotaError,
      prepareQueryForGemini,
      processGeminiStreamEvents,
      pendingHistoryItemRef,
      addItem,
      setPendingHistoryItem,
      setInitError,
      geminiClient,
      onAuthError,
      config,
      startNewPrompt,
      getPromptCount,
      handleLoopDetectedEvent,
    ],
  );

  const handleCompletedTools = useCallback(
    async (completedToolCallsFromScheduler: TrackedToolCall[]) => {
      if (isResponding) {
        return;
      }

      const completedAndReadyToSubmitTools =
        completedToolCallsFromScheduler.filter(
          (
            tc: TrackedToolCall,
          ): tc is TrackedCompletedToolCall | TrackedCancelledToolCall => {
            const isTerminalState =
              tc.status === 'success' ||
              tc.status === 'error' ||
              tc.status === 'cancelled';

            if (isTerminalState) {
              const completedOrCancelledCall = tc as
                | TrackedCompletedToolCall
                | TrackedCancelledToolCall;
              return (
                completedOrCancelledCall.response?.responseParts !== undefined
              );
            }
            return false;
          },
        );

      // Finalize any client-initiated tools as soon as they are done.
      const clientTools = completedAndReadyToSubmitTools.filter(
        (t) => t.request.isClientInitiated,
      );
      if (clientTools.length > 0) {
        markToolsAsSubmitted(clientTools.map((t) => t.request.callId));
      }

      // Identify new, successful save_memory calls that we haven't processed yet.
      const newSuccessfulMemorySaves = completedAndReadyToSubmitTools.filter(
        (t) =>
          t.request.name === 'save_memory' &&
          t.status === 'success' &&
          !processedMemoryToolsRef.current.has(t.request.callId),
      );

      if (newSuccessfulMemorySaves.length > 0) {
        // Perform the refresh only if there are new ones.
        void performMemoryRefresh();
        // Mark them as processed so we don't do this again on the next render.
        newSuccessfulMemorySaves.forEach((t) =>
          processedMemoryToolsRef.current.add(t.request.callId),
        );
      }

      const geminiTools = completedAndReadyToSubmitTools.filter(
        (t) => !t.request.isClientInitiated,
      );

      if (geminiTools.length === 0) {
        return;
      }

      // 检查是否回环：所有tool_call都和上一轮完全一致
      const toolCallKeys = geminiTools.map(tc => tc.request.name + JSON.stringify(tc.request.args)).sort().join('|');
      if (lastToolCallKeyRef.current === toolCallKeys) {
        addItem(
          {
            type: MessageType.ERROR,
            text: '检测到重复工具调用，已终止循环。',
          },
          Date.now(),
        );
        return;
      }
      lastToolCallKeyRef.current = toolCallKeys;

      // If all the tools were cancelled, don't submit a response to Gemini.
      const allToolsCancelled = geminiTools.every(
        (tc) => tc.status === 'cancelled',
      );

      if (allToolsCancelled) {
        if (geminiClient) {
          // We need to manually add the function responses to the history
          // so the model knows the tools were cancelled.
          const responsesToAdd = geminiTools.flatMap(
            (toolCall) => toolCall.response.responseParts,
          );
          const combinedParts: Part[] = [];
          for (const response of responsesToAdd) {
            if (Array.isArray(response)) {
              combinedParts.push(...response);
            } else if (typeof response === 'string') {
              combinedParts.push({ text: response });
            } else {
              combinedParts.push(response);
            }
          }
          geminiClient.addHistory({
            role: 'user',
            parts: combinedParts,
          });
        }

        const callIdsToMarkAsSubmitted = geminiTools.map(
          (toolCall) => toolCall.request.callId,
        );
        markToolsAsSubmitted(callIdsToMarkAsSubmitted);
        return;
      }

      const responsesToSend: PartListUnion[] = geminiTools.map(
        (toolCall) => toolCall.response.responseParts,
      );
      const callIdsToMarkAsSubmitted = geminiTools.map(
        (toolCall) => toolCall.request.callId,
      );

      const prompt_ids = geminiTools.map(
        (toolCall) => toolCall.request.prompt_id,
      );

      markToolsAsSubmitted(callIdsToMarkAsSubmitted);

      // Don't continue if model was switched due to quota error
      if (modelSwitchedFromQuotaError) {
        return;
      }

      submitQuery(
        mergePartListUnions(responsesToSend),
        {
          isContinuation: true,
        },
        prompt_ids[0],
      );
    },
    [
      isResponding,
      submitQuery,
      markToolsAsSubmitted,
      geminiClient,
      performMemoryRefresh,
<<<<<<< HEAD
      addItem,
      lastToolCallKeyRef,
=======
      modelSwitchedFromQuotaError,
>>>>>>> 138ff738
    ],
  );

  const pendingHistoryItems = [
    pendingHistoryItemRef.current,
    pendingToolCallGroupDisplay,
  ].filter((i) => i !== undefined && i !== null);

  useEffect(() => {
    const saveRestorableToolCalls = async () => {
      if (!config.getCheckpointingEnabled()) {
        return;
      }
      const restorableToolCalls = toolCalls.filter(
        (toolCall) =>
          (toolCall.request.name === 'replace' ||
            toolCall.request.name === 'write_file') &&
          toolCall.status === 'awaiting_approval',
      );

      if (restorableToolCalls.length > 0) {
        const checkpointDir = config.getProjectTempDir()
          ? path.join(config.getProjectTempDir(), 'checkpoints')
          : undefined;

        if (!checkpointDir) {
          return;
        }

        try {
          await fs.mkdir(checkpointDir, { recursive: true });
        } catch (error) {
          if (!isNodeError(error) || error.code !== 'EEXIST') {
            onDebugMessage(
              `Failed to create checkpoint directory: ${getErrorMessage(error)}`,
            );
            return;
          }
        }

        for (const toolCall of restorableToolCalls) {
          const filePath = toolCall.request.args['file_path'] as string;
          if (!filePath) {
            onDebugMessage(
              `Skipping restorable tool call due to missing file_path: ${toolCall.request.name}`,
            );
            continue;
          }

          try {
            let commitHash = await gitService?.createFileSnapshot(
              `Snapshot for ${toolCall.request.name}`,
            );

            if (!commitHash) {
              commitHash = await gitService?.getCurrentCommitHash();
            }

            if (!commitHash) {
              onDebugMessage(
                `Failed to create snapshot for ${filePath}. Skipping restorable tool call.`,
              );
              continue;
            }

            const timestamp = new Date()
              .toISOString()
              .replace(/:/g, '-')
              .replace(/\./g, '_');
            const toolName = toolCall.request.name;
            const fileName = path.basename(filePath);
            const toolCallWithSnapshotFileName = `${timestamp}-${fileName}-${toolName}.json`;
            const clientHistory = await geminiClient?.getHistory();
            const toolCallWithSnapshotFilePath = path.join(
              checkpointDir,
              toolCallWithSnapshotFileName,
            );

            await fs.writeFile(
              toolCallWithSnapshotFilePath,
              JSON.stringify(
                {
                  history,
                  clientHistory,
                  toolCall: {
                    name: toolCall.request.name,
                    args: toolCall.request.args,
                  },
                  commitHash,
                  filePath,
                },
                null,
                2,
              ),
            );
          } catch (error) {
            onDebugMessage(
              `Failed to write restorable tool call file: ${getErrorMessage(
                error,
              )}`,
            );
          }
        }
      }
    };
    saveRestorableToolCalls();
  }, [toolCalls, config, onDebugMessage, gitService, history, geminiClient]);

  return {
    streamingState,
    submitQuery,
    initError,
    pendingHistoryItems,
    thought,
  };
};<|MERGE_RESOLUTION|>--- conflicted
+++ resolved
@@ -850,12 +850,7 @@
       markToolsAsSubmitted,
       geminiClient,
       performMemoryRefresh,
-<<<<<<< HEAD
-      addItem,
-      lastToolCallKeyRef,
-=======
       modelSwitchedFromQuotaError,
->>>>>>> 138ff738
     ],
   );
 
